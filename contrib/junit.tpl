<?xml version="1.0" ?>
<testsuites name="trivy">
{{- range . -}}
{{- $failures := len .Vulnerabilities }}
    <testsuite tests="{{ $failures }}" failures="{{ $failures }}" name="{{ .Target }}" errors="0" skipped="0" time="">
    {{- if not (eq .Type "") }}
        <properties>
            <property name="type" value="{{ .Type }}"></property>
        </properties>
        {{- end -}}
        {{ range .Vulnerabilities }}
        <testcase classname="{{ .PkgName | replace "/" "." }}-{{ .InstalledVersion }}" file="{{ .PkgName }}" name="[{{ .Vulnerability.Severity }}] {{ .VulnerabilityID }}" time="">
          <failure message="{{ escapeXML .Title }}" type="description">
            Severity: {{ .Severity }}
            Package Path (if available): {{ .PkgPath }}
            Description: {{ escapeXML .Description }}
          </failure>
        </testcase>
    {{- end }}
    </testsuite>

{{- if .MisconfSummary }}
    <testsuite tests="{{ add .MisconfSummary.Successes .MisconfSummary.Failures }}" failures="{{ .MisconfSummary.Failures }}" name="{{  .Target }}" errors="0" time="">
{{- else }}
    <testsuite tests="0" failures="0" name="{{  .Target }}" errors="0" skipped="0" time="">
{{- end }}
    {{- if not (eq .Type "") }}
        <properties>
            <property name="type" value="{{ .Type }}"></property>
        </properties>
        {{- end -}}
        {{ range .Misconfigurations }}
        <testcase classname="{{ .Type }}" name="[{{ .Severity }}] {{ .ID }}" time="">
        {{- if (eq .Status "FAIL") }}
            <failure message="{{ escapeXML .Title }}" type="description">{{ escapeXML .Description }}</failure>
        {{- end }}
        </testcase>
    {{- end }}
    </testsuite>

{{- if .Licenses }}
    {{- $licenses := len .Licenses }}
    <testsuite tests="{{ $licenses }}" failures="{{ $licenses }}" name="{{ .Target }}" time="0">{{ range .Licenses }}
        <testcase classname="{{ .PkgName }}" name="[{{ .Severity }}] {{ .Name }}">
            <failure/>
        </testcase>
    {{- end }}
    </testsuite>
{{- end }}

<<<<<<< HEAD
{{- $failures := len .Secrets }}
    <testsuite tests="{{ $failures }}" failures="{{ $failures }}" name="{{  .Target }}" errors="0" skipped="0" time="">
    {{- if not (eq .Type "") }}
        <properties>
            <property name="type" value="{{ .Type }}"></property>
        </properties>
        {{- end -}}
        {{ $Path := .Target }}
        {{ range .Secrets }}
        <testcase file="{{ escapeXML $Path }}" classname="{{ .Category }}" name="[{{ .Severity }}] {{ .RuleID }}" time="">
            <failure message="{{ escapeXML .Title }}" type="description">{{ escapeXML .Match }}</failure>
        </testcase>
    {{- end }}
    </testsuite>
=======
{{- if .Secrets }}
    {{- $secrets := len .Secrets }}
    <testsuite tests="{{ $secrets }}" failures="{{ $secrets }}" name="{{ .Target }}" time="0">{{ range .Secrets }}
        <testcase classname="{{ .RuleID }}" name="[{{ .Severity }}] {{ .Title }}">
            <failure message="{{ .Title }}" type="description">{{ escapeXML .Match }}</failure>
        </testcase>
    {{- end }}
    </testsuite>
{{- end }}

>>>>>>> dd54f80d
{{- end }}
</testsuites><|MERGE_RESOLUTION|>--- conflicted
+++ resolved
@@ -48,32 +48,20 @@
     </testsuite>
 {{- end }}
 
-<<<<<<< HEAD
-{{- $failures := len .Secrets }}
-    <testsuite tests="{{ $failures }}" failures="{{ $failures }}" name="{{  .Target }}" errors="0" skipped="0" time="">
+{{- if .Secrets }}
+    {{- $secrets := len .Secrets }}
+    <testsuite tests="{{ $secrets }}" failures="{{ $secrets }}" name="{{ .Target }}" errors="0" skipped="0" time="0">
     {{- if not (eq .Type "") }}
         <properties>
             <property name="type" value="{{ .Type }}"></property>
         </properties>
-        {{- end -}}
-        {{ $Path := .Target }}
-        {{ range .Secrets }}
+    {{- end -}}
+    {{- $Path := .Target -}}
+    {{- range .Secrets }}
         <testcase file="{{ escapeXML $Path }}" classname="{{ .Category }}" name="[{{ .Severity }}] {{ .RuleID }}" time="">
             <failure message="{{ escapeXML .Title }}" type="description">{{ escapeXML .Match }}</failure>
         </testcase>
     {{- end }}
     </testsuite>
-=======
-{{- if .Secrets }}
-    {{- $secrets := len .Secrets }}
-    <testsuite tests="{{ $secrets }}" failures="{{ $secrets }}" name="{{ .Target }}" time="0">{{ range .Secrets }}
-        <testcase classname="{{ .RuleID }}" name="[{{ .Severity }}] {{ .Title }}">
-            <failure message="{{ .Title }}" type="description">{{ escapeXML .Match }}</failure>
-        </testcase>
-    {{- end }}
-    </testsuite>
-{{- end }}
-
->>>>>>> dd54f80d
 {{- end }}
 </testsuites>